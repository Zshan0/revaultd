--- conflicted
+++ resolved
@@ -15,11 +15,7 @@
       - name: rustfmt
         run: cargo fmt -- --check
       - name: black (Python linter)
-<<<<<<< HEAD
-        run: pip install --version black==22.1.0 click==8.0.4 && black --check tests/
-=======
         run: pip install --version black==22.3.0 && black --check tests/
->>>>>>> b0e251e0
 
   unit_tests:
     needs: linter
